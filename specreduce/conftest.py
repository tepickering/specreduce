--- conflicted
+++ resolved
@@ -3,24 +3,16 @@
 # get picked up when running the tests inside an interpreter using
 # packagename.test
 
-<<<<<<< HEAD
 import os
 
-=======
->>>>>>> 0d800fd5
 import astropy.units as u
 import numpy as np
 import pytest
 from specutils import Spectrum1D
 
-<<<<<<< HEAD
 
 try:
     from pytest_astropy_header.display import PYTEST_HEADER_MODULES, TESTED_VERSIONS
-=======
-try:
-    from pytest_astropy_header.display import PYTEST_HEADER_MODULES, TESTED_VERSIONS  # noqa: E501
->>>>>>> 0d800fd5
     ASTROPY_HEADER = True
 except ImportError:
     ASTROPY_HEADER = False
